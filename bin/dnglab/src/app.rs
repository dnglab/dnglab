--- conflicted
+++ resolved
@@ -1,11 +1,10 @@
 // SPDX-License-Identifier: LGPL-2.1
 // Copyright 2021 Daniel Vogelbacher <daniel@chaospixel.com>
-
-use std::path::PathBuf;
 
 use clap::{arg, builder::ValueParser, command, value_parser, ArgAction, Command};
 use log::debug;
 use rawler::dng::{CropMode, DngCompression};
+use std::path::PathBuf;
 
 pub fn create_app() -> Command {
   debug!("Creating CLAP app configuration");
@@ -16,21 +15,13 @@
       arg!(compression: -c --"compression" <compression> "Compression for raw image")
         .action(ArgAction::SetTrue)
         .required(false)
-<<<<<<< HEAD
-        .possible_values(["lossless", "none"])
-=======
         .value_parser(value_parser!(DngCompression))
->>>>>>> 8753e501
         .default_value("lossless"),
     )
     .arg(
       arg!(predictor: --"ljpeg92-predictor" <predictor> "LJPEG-92 predictor")
         .required(false)
-<<<<<<< HEAD
-        .possible_values(["1", "2", "3", "4", "5", "6", "7"])
-=======
         .value_parser(clap::value_parser!(u8).range(1..=7))
->>>>>>> 8753e501
         .default_value("1"),
     )
     .arg(
@@ -63,11 +54,7 @@
     .arg(
       arg!(--"crop" <crop> "DNG default crop")
         .required(false)
-<<<<<<< HEAD
-        .possible_values(["best", "activearea", "none"])
-=======
         .value_parser(value_parser!(CropMode))
->>>>>>> 8753e501
         .default_value("best"),
     )
     .arg(arg!(-f --override "Override existing files").action(ArgAction::SetTrue));

--- conflicted
+++ resolved
@@ -3,12 +3,13 @@
 
 use clap::ArgMatches;
 use log::debug;
-use rawler::analyze::{
-  analyze_file_structure, analyze_metadata, extract_full_pixels, extract_preview_pixels, extract_raw_pixels, extract_thumbnail_pixels, raw_as_pgm,
-  raw_pixels_digest, rgb8_as_ppm8,
+use rawler::{
+  analyze::{
+    analyze_file_structure, analyze_metadata, extract_full_pixels, extract_preview_pixels, extract_raw_pixels, extract_thumbnail_pixels, raw_as_pgm,
+    raw_as_ppm16, raw_pixels_digest, raw_to_srgb, rgb8_as_ppm8,
+  },
+  decoders::RawDecodeParams,
 };
-use rawler::analyze::{raw_as_ppm16, raw_to_srgb};
-use rawler::decoders::RawDecodeParams;
 use serde::Serialize;
 use std::{
   io::{BufWriter, Write},
@@ -32,18 +33,6 @@
 
   debug!("Infile: {:?}", in_file);
 
-<<<<<<< HEAD
-  if options.is_present("meta") {
-    let analyze = analyze_metadata(PathBuf::from(in_file)).unwrap();
-    print_output(&analyze, options)?;
-  } else if options.is_present("structure") {
-    let analyze = analyze_file_structure(PathBuf::from(in_file)).unwrap();
-    print_output(&analyze, options)?;
-  } else if options.is_present("raw_checksum") {
-    let digest = raw_pixels_digest(PathBuf::from(in_file), RawDecodeParams::default()).unwrap();
-    println!("{}", hex::encode(digest));
-  } else if options.is_present("raw_pixel") {
-=======
   if options.get_flag("meta") {
     let analyze = analyze_metadata(PathBuf::from(in_file)).unwrap();
     print_output(&analyze, options)?;
@@ -54,28 +43,12 @@
     let digest = raw_pixels_digest(PathBuf::from(in_file), RawDecodeParams::default()).unwrap();
     println!("{}", hex::encode(digest));
   } else if options.get_flag("raw_pixel") {
->>>>>>> 8753e501
     let (width, height, cpp, buf) = extract_raw_pixels(PathBuf::from(in_file), RawDecodeParams::default()).unwrap();
     if cpp == 3 {
       dump_ppm16(width, height, &buf)?;
     } else {
       dump_pgm(width, height, &buf)?;
     }
-<<<<<<< HEAD
-  } else if options.is_present("preview_pixel") {
-    let preview = extract_preview_pixels(PathBuf::from(in_file), RawDecodeParams::default()).unwrap();
-    let rgb = preview.into_rgb8();
-    dump_rgb8_ppm8(rgb.width() as usize, rgb.height() as usize, rgb.as_flat_samples().samples)?;
-  } else if options.is_present("thumbnail_pixel") {
-    let thumbnail = extract_thumbnail_pixels(PathBuf::from(in_file), RawDecodeParams::default()).unwrap();
-    let rgb = thumbnail.into_rgb8();
-    dump_rgb8_ppm8(rgb.width() as usize, rgb.height() as usize, rgb.as_flat_samples().samples)?;
-  } else if options.is_present("full_pixel") {
-    let full = extract_full_pixels(PathBuf::from(in_file), RawDecodeParams::default()).unwrap();
-    let rgb = full.into_rgb8();
-    dump_rgb8_ppm8(rgb.width() as usize, rgb.height() as usize, rgb.as_flat_samples().samples)?;
-  } else if options.is_present("srgb") {
-=======
   } else if options.get_flag("preview_pixel") {
     let preview = extract_preview_pixels(PathBuf::from(in_file), RawDecodeParams::default()).unwrap();
     let rgb = preview.into_rgb8();
@@ -89,7 +62,6 @@
     let rgb = full.into_rgb8();
     dump_rgb8_ppm8(rgb.width() as usize, rgb.height() as usize, rgb.as_flat_samples().samples)?;
   } else if options.get_flag("srgb") {
->>>>>>> 8753e501
     let (buf, dim) = raw_to_srgb(PathBuf::from(in_file), RawDecodeParams::default()).unwrap();
     dump_ppm16(dim.w, dim.h, &buf)?;
   }
